#!/usr/bin/python3
import os, os.path, textwrap, argparse, sys, shlex, subprocess, tempfile, re

configure_args = str.join(' ', [shlex.quote(x) for x in sys.argv[1:]])

def add_tristate(arg_parser, name, dest, help):
    arg_parser.add_argument('--enable-' + name, dest = dest, action = 'store_true', default = None,
                            help = 'Enable ' + help)
    arg_parser.add_argument('--disable-' + name, dest = dest, action = 'store_false', default = None,
                            help = 'Disable ' + help)

def apply_tristate(var, test, note, missing):
    if (var is None) or var:
        if test():
            return True
        elif var == True:
            print(missing)
            sys.exit(1)
        else:
            print(note)
            return False
    return False

def try_compile(compiler, source = '', flags = []):
    with tempfile.NamedTemporaryFile() as sfile:
        sfile.file.write(bytes(source, 'utf-8'))
        sfile.file.flush()
        return subprocess.call([compiler, '-x', 'c++', '-o', '/dev/null', '-c', sfile.name] + flags,
                               stdout = subprocess.DEVNULL,
                               stderr = subprocess.DEVNULL) == 0

def warning_supported(warning, compiler):
    # gcc ignores -Wno-x even if it is not supported
    adjusted = re.sub('^-Wno-', '-W', warning)
    return try_compile(flags = [adjusted], compiler = compiler)

def debug_flag(compiler):
    src_with_auto = textwrap.dedent('''\
        template <typename T>
        struct x { auto f() {} };

        x<int> a;
        ''')
    if try_compile(source = src_with_auto, flags = ['-g', '-std=gnu++1y'], compiler = compiler):
        return '-g'
    else:
        print('Note: debug information disabled; upgrade your compiler')
        return ''

class Thrift(object):
    def __init__(self, source, service):
        self.source = source
        self.service = service
    def generated(self, gen_dir):
        basename = os.path.splitext(os.path.basename(self.source))[0]
        files = [basename + '_' + ext
                 for ext in ['types.cpp', 'types.h', 'constants.cpp', 'constants.h']]
        files += [self.service + ext
                  for ext in ['.cpp', '.h']]
        return [os.path.join(gen_dir, file) for file in files]
    def headers(self, gen_dir):
        return [x for x in self.generated(gen_dir) if x.endswith('.h')]
    def sources(self, gen_dir):
        return [x for x in self.generated(gen_dir) if x.endswith('.cpp')]
    def objects(self, gen_dir):
        return [x.replace('.cpp', '.o') for x in self.sources(gen_dir)]
    def endswith(self, end):
        return self.source.endswith(end)

class Antlr3Grammar(object):
    def __init__(self, source):
        self.source = source
    def generated(self, gen_dir):
        basename = os.path.splitext(self.source)[0]
        files = [basename + ext
                 for ext in ['Lexer.cpp', 'Lexer.hpp', 'Parser.cpp', 'Parser.hpp']]
        return [os.path.join(gen_dir, file) for file in files]
    def headers(self, gen_dir):
        return [x for x in self.generated(gen_dir) if x.endswith('.hpp')]
    def sources(self, gen_dir):
        return [x for x in self.generated(gen_dir) if x.endswith('.cpp')]
    def objects(self, gen_dir):
        return [x.replace('.cpp', '.o') for x in self.sources(gen_dir)]
    def endswith(self, end):
        return self.source.endswith(end)

modes = {
    'debug': {
        'sanitize': '-fsanitize=address -fsanitize=leak -fsanitize=undefined',
        'sanitize_libs': '-lubsan -lasan',
        'opt': '-O0 -DDEBUG -DDEFAULT_ALLOCATOR',
        'libs': '',
    },
    'release': {
        'sanitize': '',
        'sanitize_libs': '',
        'opt': '-O2',
        'libs': '',
    },
}

tests = [
    'tests/test-reactor',
    'tests/fileiotest',
    'tests/directory_test',
    'tests/echotest',
    'tests/l3_test',
    'tests/ip_test',
    'tests/timertest',
    'tests/tcp_test',
    'tests/futures_test',
    'tests/udp_server',
    'tests/udp_client',
    'tests/blkdiscard_test',
    'tests/sstring_test',
    'tests/memcached/test_ascii_parser',
    'tests/tcp_server',
    'tests/tcp_client',
    'tests/allocator_test',
    'tests/output_stream_test',
    'tests/udp_zero_copy',
    'tests/test-serialization'
    ]

apps = [
    'apps/httpd/httpd',
    'seastar',
    'apps/memcached/memcached',
    'apps/memcached/flashcached',
    ]

all_artifacts = apps + tests

arg_parser = argparse.ArgumentParser('Configure seastar')
arg_parser.add_argument('--static', dest = 'static', action = 'store_const', default = '',
                        const = '-static',
                        help = 'Static link (useful for running on hosts outside the build environment')
arg_parser.add_argument('--pie', dest = 'pie', action = 'store_true',
                        help = 'Build position-independent executable (PIE)')
arg_parser.add_argument('--so', dest = 'so', action = 'store_true',
                        help = 'Build shared object (SO) instead of executable')
arg_parser.add_argument('--mode', action='store', choices=list(modes.keys()) + ['all'], default='all')
arg_parser.add_argument('--with', dest='artifacts', action='append', choices=all_artifacts, default=[])
arg_parser.add_argument('--cflags', action = 'store', dest = 'user_cflags', default = '',
                        help = 'Extra flags for the C++ compiler')
arg_parser.add_argument('--ldflags', action = 'store', dest = 'user_ldflags', default = '',
                        help = 'Extra flags for the linker')
arg_parser.add_argument('--compiler', action = 'store', dest = 'cxx', default = 'g++',
                        help = 'C++ compiler path')
arg_parser.add_argument('--with-osv', action = 'store', dest = 'with_osv', default = '',
                        help = 'Shortcut for compile for OSv')
arg_parser.add_argument('--dpdk-target', action = 'store', dest = 'dpdk_target', default = '',
                        help = 'Path to DPDK SDK target location (e.g. <DPDK SDK dir>/x86_64-native-linuxapp-gcc)')
add_tristate(arg_parser, name = 'hwloc', dest = 'hwloc', help = 'hwloc support')
add_tristate(arg_parser, name = 'xen', dest = 'xen', help = 'Xen support')
args = arg_parser.parse_args()

libnet = [
    'net/proxy.cc',
    'net/virtio.cc',
    'net/dpdk.cc',
    'net/net.cc',
    'net/ip.cc',
    'net/ethernet.cc',
    'net/arp.cc',
    'net/native-stack.cc',
    'net/ip_checksum.cc',
    'net/udp.cc',
    'net/tcp.cc',
    'net/dhcp.cc',
    ]

core = [
    'core/reactor.cc',
    'core/posix.cc',
    'core/memory.cc',
    'core/resource.cc',
    'core/scollectd.cc',
    'core/app-template.cc',
    'core/dpdk_rte.cc',
    'util/conversions.cc',
    'net/packet.cc',
    'net/posix-stack.cc',
    ]

defines = []
libs = '-laio -lboost_program_options -lboost_system -lstdc++ -lm -lboost_unit_test_framework -lboost_thread -lcryptopp -lrt'
hwloc_libs = '-lhwloc -lnuma -lpciaccess -lxml2 -lz'

def have_xen():
    source  = '#include <stdint.h>\n'
    source += '#include <xen/xen.h>\n'
    source += '#include <xen/sys/evtchn.h>\n'
    source += '#include <xen/sys/gntdev.h>\n'
    source += '#include <xen/sys/gntalloc.h>\n'

    return try_compile(compiler = args.cxx, source = source)

if apply_tristate(args.xen, test = have_xen,
                  note = 'Note: xen-devel not installed.  No Xen support.',
                  missing = 'Error: required package xen-devel not installed.'):
    libs += ' -lxenstore'
    defines.append("HAVE_XEN")
    libnet += [ 'net/xenfront.cc' ]
    core += [
                'core/xen/xenstore.cc',
                'core/xen/gntalloc.cc',
                'core/xen/evtchn.cc',
            ]


memcache_base = [
    'apps/memcached/ascii.rl'
] + libnet + core

memcache = [
    'apps/memcached/memcache.cc',
] + memcache_base

cassandra_interface = Thrift(source = 'interface/cassandra.thrift', service = 'Cassandra')

deps = {
    'seastar': (['main.cc',
                 'database.cc',
                 'log.cc',
                 'cql3/abstract_marker.cc',
                 'cql3/cql3.cc',
                 'thrift/handler.cc',
                 'thrift/server.cc',
                 'utils/murmur_hash.cc',
		 'db/db.cc',
		 'io/io.cc',
                 'utils/utils.cc',
                 'utils/UUID_gen.cc',
		 'gms/version_generator.cc',
                 'dht/dht.cc',
                 ]
                + [Thrift('interface/cassandra.thrift', 'Cassandra')]
                + core
                ),
    'tests/test-reactor': ['tests/test-reactor.cc'] + core,
    'apps/httpd/httpd': ['apps/httpd/httpd.cc', 'apps/httpd/request_parser.rl'] + libnet + core,
    'apps/memcached/memcached': ['apps/memcached/memcached.cc'] + memcache,
    'apps/memcached/flashcached': ['apps/memcached/flashcached.cc'] + memcache,
    'tests/memcached/test_ascii_parser': ['tests/memcached/test_ascii_parser.cc'] + memcache_base,
    'tests/fileiotest': ['tests/fileiotest.cc'] + core,
    'tests/directory_test': ['tests/directory_test.cc'] + core,
    'tests/echotest': ['tests/echotest.cc'] + core + libnet,
    'tests/l3_test': ['tests/l3_test.cc'] + core + libnet,
    'tests/ip_test': ['tests/ip_test.cc'] + core + libnet,
    'tests/tcp_test': ['tests/tcp_test.cc'] + core + libnet,
    'tests/timertest': ['tests/timertest.cc'] + core,
    'tests/futures_test': ['tests/futures_test.cc'] + core,
    'tests/udp_server': ['tests/udp_server.cc'] + core + libnet,
    'tests/udp_client': ['tests/udp_client.cc'] + core + libnet,
    'tests/tcp_server': ['tests/tcp_server.cc'] + core + libnet,
    'tests/tcp_client': ['tests/tcp_client.cc'] + core + libnet,
    'tests/blkdiscard_test': ['tests/blkdiscard_test.cc'] + core,
    'tests/sstring_test': ['tests/sstring_test.cc'] + core,
    'tests/allocator_test': ['tests/allocator_test.cc', 'core/memory.cc', 'core/posix.cc'],
    'tests/output_stream_test': ['tests/output_stream_test.cc'] + core + libnet,
    'tests/udp_zero_copy': ['tests/udp_zero_copy.cc'] + core + libnet,
    'tests/test-serialization': ['tests/test-serialization.cc'],
}

warnings = [
    '-Wno-mismatched-tags',  # clang-only
    ]

# The "--with-osv=<path>" parameter is a shortcut for a bunch of other
# settings:
if args.with_osv:
    args.so = True
    args.hwloc = False
    args.user_cflags = (args.user_cflags +
        ' -DDEFAULT_ALLOCATOR -fvisibility=default -DHAVE_OSV -I' +
        args.with_osv + '/include')

if args.dpdk_target:
    args.user_cflags = (args.user_cflags +
        ' -DHAVE_DPDK -I' +
        args.dpdk_target + '/include -Wno-error=literal-suffix -Wno-literal-suffix')
    libs += (' -L' + args.dpdk_target + '/lib ' +
        '-Wl,--whole-archive -lrte_pmd_bond -lrte_pmd_vmxnet3_uio -lrte_pmd_virtio_uio -lrte_pmd_i40e -lrte_pmd_ixgbe -lrte_pmd_e1000 -lrte_pmd_ring -Wl,--no-whole-archive -lrte_distributor -lrte_kni -lrte_pipeline -lrte_table -lrte_port -lrte_timer -lrte_hash -lrte_lpm -lrte_power -lrte_acl -lrte_meter -lrte_sched -lrte_kvargs -lrte_mbuf -lrte_ip_frag -lethdev -lrte_eal -lrte_malloc -lrte_mempool -lrte_ring -lrte_cmdline -lrte_cfgfile -lrt -lm -ldl')

warnings = [w
            for w in warnings
            if warning_supported(warning = w, compiler = args.cxx)]

warnings = ' '.join(warnings)

dbgflag = debug_flag(args.cxx)

def have_hwloc():
    return try_compile(compiler = args.cxx, source = '#include <hwloc.h>\n#include <numa.h>')

if apply_tristate(args.hwloc, test = have_hwloc,
                  note = 'Note: hwloc-devel/numactl-devel not installed.  No NUMA support.',
                  missing = 'Error: required packages hwloc-devel/numactl-devel not installed.'):
    libs += ' ' + hwloc_libs
    defines.append('HAVE_HWLOC')
    defines.append('HAVE_NUMA')

if args.so:
    args.pie = '-shared'
    args.fpie = '-fpic'
elif args.pie:
    args.pie = '-pie'
    args.fpie = '-fpie'
else:
    args.pie = ''
    args.fpie = ''

defines = ' '.join(['-D' + d for d in defines])

globals().update(vars(args))

build_modes = modes if args.mode == 'all' else [args.mode]
build_artifacts = all_artifacts if not args.artifacts else args.artifacts

outdir = 'build'
buildfile = 'build.ninja'
os.makedirs(outdir, exist_ok = True)
do_sanitize = True
if args.static:
    do_sanitize = False
with open(buildfile, 'w') as f:
    f.write(textwrap.dedent('''\
        configure_args = {configure_args}
        builddir = {outdir}
        cxx = {cxx}
        cxxflags = -std=gnu++1y {dbgflag} {fpie} -Wall -Werror -fvisibility=hidden -pthread -I. {user_cflags} {warnings} {defines}
        ldflags = {dbgflag} -Wl,--no-as-needed {static} {pie} -fvisibility=hidden -pthread {user_ldflags}
        libs = {libs}
        pool link_pool
            depth = 1
        rule ragel
            command = ragel -G2 -o $out $in
            description = RAGEL $out
        ''').format(**globals()))
    for mode in build_modes:
        modeval = modes[mode]
        if modeval['sanitize'] and not do_sanitize:
            print('Note: --static disables debug mode sanitizers')
            modeval['sanitize'] = ''
            modeval['sanitize_libs'] = ''
        f.write(textwrap.dedent('''\
            cxxflags_{mode} = {sanitize} {opt} -I $builddir/{mode}/gen
            libs_{mode} = {libs} {sanitize_libs}
            rule cxx.{mode}
              command = $cxx -MMD -MT $out -MF $out.d $cxxflags $cxxflags_{mode} -c -o $out $in
              description = CXX $out
              depfile = $out.d
            rule link.{mode}
              command = $cxx  $cxxflags_{mode} $ldflags -o $out $in $libs $libs_{mode}
              description = LINK $out
<<<<<<< HEAD
            rule thrift.{mode}
                command = thrift -gen cpp:cob_style -out $builddir/{mode}/gen $in
                description = THRIFT $in
            rule antlr3.{mode}
                command = antlr3 $in -o $builddir/{mode}/gen
                description = ANTLR3 $in
=======
              pool = link_pool
>>>>>>> 94ffb2c9
            ''').format(mode = mode, **modeval))
        f.write('build {mode}: phony {artifacts}\n'.format(mode = mode,
            artifacts = str.join(' ', ('$builddir/' + mode + '/' + x for x in build_artifacts))))
        compiles = {}
        ragels = {}
        thrifts = []
        antlr3_grammars = []
        for binary in build_artifacts:
            srcs = deps[binary]
            objs = ['$builddir/' + mode + '/' + src.replace('.cc', '.o')
                    for src in srcs
                    if src.endswith('.cc')]
            has_thrift = False
            for dep in deps[binary]:
                if isinstance(dep, Thrift):
                    has_thrift = True
                    objs += dep.objects('$builddir/' + mode + '/gen')
                if isinstance(dep, Antlr3Grammar):
                    objs += dep.objects('$builddir/' + mode + '/gen')
            f.write('build $builddir/{}/{}: link.{} {}\n'.format(mode, binary, mode, str.join(' ', objs)))
            if has_thrift:
                f.write('   libs =  -lthrift -lboost_system $libs\n')
            for src in srcs:
                if src.endswith('.cc'):
                    obj = '$builddir/' + mode + '/' + src.replace('.cc', '.o')
                    compiles[obj] = src
                elif src.endswith('.rl'):
                    hh = '$builddir/' + mode + '/gen/' + src.replace('.rl', '.hh')
                    ragels[hh] = src
                elif src.endswith('.thrift'):
                    thrifts += [src]
                elif src.endswith('.g'):
                    antlr3_grammars += [src]
                else:
                    raise Exception('No rule for ' + src)
        for obj in compiles:
            src = compiles[obj]
            gen_headers = list(ragels.keys())
            for th in thrifts:
                gen_headers += th.headers('$builddir/{}/gen'.format(mode))
            for g in antlr3_grammars:
                gen_headers += g.headers('$builddir/{}/gen'.format(mode))
            f.write('build {}: cxx.{} {} || {} \n'.format(obj, mode, src, ' '.join(gen_headers)))
        for hh in ragels:
            src = ragels[hh]
            f.write('build {}: ragel {}\n'.format(hh, src))
        for thrift in thrifts:
            outs = ' '.join(thrift.generated('$builddir/{}/gen'.format(mode)))
            f.write('build {}: thrift.{} {}\n'.format(outs, mode, thrift.source))
            for cc in thrift.sources('$builddir/{}/gen'.format(mode)):
                obj = cc.replace('.cpp', '.o')
                f.write('build {}: cxx.{} {}\n'.format(obj, mode, cc))
        for grammar in antlr3_grammars:
            outs = ' '.join(grammar.generated('$builddir/{}/gen'.format(mode)))
            f.write('build {}: antlr3.{} {}\n'.format(outs, mode, grammar.source))
            for cc in grammar.sources('$builddir/{}/gen'.format(mode)):
                obj = cc.replace('.cpp', '.o')
                f.write('build {}: cxx.{} {}\n'.format(obj, mode, cc))
    f.write(textwrap.dedent('''\
        rule configure
          command = python3 configure.py $configure_args
          generator = 1
        build build.ninja: configure | configure.py
        rule cscope
            command = find -name '*.[chS]' -o -name "*.cc" -o -name "*.hh" | cscope -bq -i-
            description = CSCOPE
        build cscope: cscope
        default {modes_list}
        ''').format(modes_list = ' '.join(build_modes), **globals()))<|MERGE_RESOLUTION|>--- conflicted
+++ resolved
@@ -354,16 +354,13 @@
             rule link.{mode}
               command = $cxx  $cxxflags_{mode} $ldflags -o $out $in $libs $libs_{mode}
               description = LINK $out
-<<<<<<< HEAD
+              pool = link_pool
             rule thrift.{mode}
                 command = thrift -gen cpp:cob_style -out $builddir/{mode}/gen $in
                 description = THRIFT $in
             rule antlr3.{mode}
                 command = antlr3 $in -o $builddir/{mode}/gen
                 description = ANTLR3 $in
-=======
-              pool = link_pool
->>>>>>> 94ffb2c9
             ''').format(mode = mode, **modeval))
         f.write('build {mode}: phony {artifacts}\n'.format(mode = mode,
             artifacts = str.join(' ', ('$builddir/' + mode + '/' + x for x in build_artifacts))))
