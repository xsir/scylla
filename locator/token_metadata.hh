/*
 * Licensed to the Apache Software Foundation (ASF) under one
 * or more contributor license agreements.  See the NOTICE file
 * distributed with this work for additional information
 * regarding copyright ownership.  The ASF licenses this file
 * to you under the Apache License, Version 2.0 (the
 * "License"); you may not use this file except in compliance
 * with the License.  You may obtain a copy of the License at
 *
 *     http://www.apache.org/licenses/LICENSE-2.0
 *
 * Unless required by applicable law or agreed to in writing, software
 * distributed under the License is distributed on an "AS IS" BASIS,
 * WITHOUT WARRANTIES OR CONDITIONS OF ANY KIND, either express or implied.
 * See the License for the specific language governing permissions and
 * limitations under the License.
 *
 * Modified by Cloudius Systems.
 * Copyright (C) 2015 Cloudius Systems, Ltd.
 */

#pragma once

#include <map>
#include <unordered_set>
#include <unordered_map>
#include "gms/inet_address.hh"
#include "dht/i_partitioner.hh"
#include "utils/UUID.hh"
#include <experimental/optional>
#include <boost/range/iterator_range.hpp>

// forward declaration since database.hh includes this file
class keyspace;

namespace locator {

using inet_address = gms::inet_address;
using token = dht::token;

// Endpoint Data Center and Rack names
struct endpoint_dc_rack {
    sstring dc;
    sstring rack;
};

class topology {
public:
    topology() {}
    topology(const topology& other);

    void clear();

    /**
     * Stores current DC/rack assignment for ep
     */
    void add_endpoint(const inet_address& ep);

    /**
     * Removes current DC/rack assignment for ep
     */
    void remove_endpoint(inet_address ep);

    std::unordered_map<sstring,
                       std::unordered_set<inet_address>>&
    get_datacenter_endpoints() {
        return _dc_endpoints;
    }

    std::unordered_map<sstring,
                       std::unordered_map<sstring,
                                          std::unordered_set<inet_address>>>&
    get_datacenter_racks() {
        return _dc_racks;
    }

private:
    /** multi-map: DC -> endpoints in that DC */
    std::unordered_map<sstring,
                       std::unordered_set<inet_address>>
        _dc_endpoints;

    /** map: DC -> (multi-map: rack -> endpoints in that rack) */
    std::unordered_map<sstring,
                       std::unordered_map<sstring,
                                          std::unordered_set<inet_address>>>
        _dc_racks;

    /** reverse-lookup map: endpoint -> current known dc/rack assignment */
    std::unordered_map<inet_address, endpoint_dc_rack> _current_locations;
};

class token_metadata final {
public:
    using UUID = utils::UUID;
    using inet_address = gms::inet_address;
private:
    /**
     * Maintains token to endpoint map of every node in the cluster.
     * Each Token is associated with exactly one Address, but each Address may have
     * multiple tokens.  Hence, the BiMultiValMap collection.
     */
    // FIXME: have to be BiMultiValMap
    std::map<token, inet_address> _token_to_endpoint_map;

    /** Maintains endpoint to host ID map of every node in the cluster */
    std::unordered_map<inet_address, utils::UUID> _endpoint_to_host_id_map;

    std::unordered_map<token, inet_address> _bootstrap_tokens;
    std::unordered_set<inet_address> _leaving_endpoints;
    std::unordered_map<token, inet_address> _moving_endpoints;

    std::vector<token> _sorted_tokens;

    topology _topology;

    long _ring_version = 0;

    std::vector<token> sort_tokens();

    class tokens_iterator :
            public std::iterator<std::input_iterator_tag, token> {
    private:
        tokens_iterator(std::vector<token>::const_iterator it, size_t pos)
        : _cur_it(it), _ring_pos(pos) {}

    public:
        tokens_iterator(const token& start, token_metadata* token_metadata)
        : _token_metadata(token_metadata) {
            _cur_it = _token_metadata->sorted_tokens().begin() +
                      _token_metadata->first_token_index(start);
        }

        bool operator==(const tokens_iterator& it) const {
            return _cur_it == it._cur_it;
        }

        bool operator!=(const tokens_iterator& it) const {
            return _cur_it != it._cur_it;
        }

        const token& operator*() {
            return *_cur_it;
        }

        tokens_iterator& operator++() {
            if (_ring_pos >= _token_metadata->sorted_tokens().size()) {
                _cur_it = _token_metadata->sorted_tokens().end();
            } else {
                ++_cur_it;
                ++_ring_pos;

                if (_cur_it == _token_metadata->sorted_tokens().end()) {
                    _cur_it = _token_metadata->sorted_tokens().begin();
                }
            }

            return *this;
        }

    private:
        std::vector<token>::const_iterator _cur_it;
        //
        // position on the token ring starting from token corresponding to
        // "start"
        //
        size_t _ring_pos = 0;
        token_metadata* _token_metadata = nullptr;

        friend class token_metadata;
    };

    token_metadata(std::map<token, inet_address> token_to_endpoint_map, std::unordered_map<inet_address, utils::UUID> endpoints_map, topology topology);
public:
    token_metadata() {};
    const std::vector<token>& sorted_tokens() const;
    void update_normal_token(token token, inet_address endpoint);
    void update_normal_tokens(std::unordered_set<token> tokens, inet_address endpoint);
    void update_normal_tokens(std::unordered_map<inet_address, std::unordered_set<token>>& endpoint_tokens);
    const token& first_token(const token& start);
    size_t first_token_index(const token& start);
    std::experimental::optional<inet_address> get_endpoint(const token& token) const;
    std::vector<token> get_tokens(const inet_address& addr) const;
    const std::map<token, inet_address>& get_token_to_endpoint() const {
        return _token_to_endpoint_map;
    }

<<<<<<< HEAD
    const std::unordered_set<inet_address>& get_leaving_endpoints() const {
        return _leaving_endpoints;
    }

    const std::unordered_map<token, inet_address>& get_moving_endpoints() const {
            return _moving_endpoints;
    }
    const std::unordered_map<token, inet_address>& get_bootstrap_tokens() const {
        return _bootstrap_tokens;
    }
=======
    tokens_iterator tokens_end() {
        return tokens_iterator(sorted_tokens().end(), sorted_tokens().size());
    }

    /**
     * Creates an iterable range of the sorted tokens starting at the token next
     * after the given one.
     *
     * @param start A token that will define the beginning of the range
     *
     * @return The requested range (see the description above)
     */
    auto ring_range(const token& start) {
        auto begin = tokens_iterator(start, this);
        auto end = tokens_end();
        return boost::make_iterator_range(begin, end);
    }

    topology& get_topology() {
        return _topology;
    }

>>>>>>> d1d8cae9
    void debug_show();
#if 0
    private static final Logger logger = LoggerFactory.getLogger(TokenMetadata.class);

    /**
     * Maintains token to endpoint map of every node in the cluster.
     * Each Token is associated with exactly one Address, but each Address may have
     * multiple tokens.  Hence, the BiMultiValMap collection.
     */
    private final BiMultiValMap<Token, InetAddress> tokenToEndpointMap;

    /** Maintains endpoint to host ID map of every node in the cluster */
    private final BiMap<InetAddress, UUID> _endpoint_to_host_id_map;

    // Prior to CASSANDRA-603, we just had <tt>Map<Range, InetAddress> pendingRanges<tt>,
    // which was added to when a node began bootstrap and removed from when it finished.
    //
    // This is inadequate when multiple changes are allowed simultaneously.  For example,
    // suppose that there is a ring of nodes A, C and E, with replication factor 3.
    // Node D bootstraps between C and E, so its pending ranges will be E-A, A-C and C-D.
    // Now suppose node B bootstraps between A and C at the same time. Its pending ranges
    // would be C-E, E-A and A-B. Now both nodes need to be assigned pending range E-A,
    // which we would be unable to represent with the old Map.  The same thing happens
    // even more obviously for any nodes that boot simultaneously between same two nodes.
    //
    // So, we made two changes:
    //
    // First, we changed pendingRanges to a <tt>Multimap<Range, InetAddress></tt> (now
    // <tt>Map<String, Multimap<Range, InetAddress>></tt>, because replication strategy
    // and options are per-KeySpace).
    //
    // Second, we added the bootstrapTokens and leavingEndpoints collections, so we can
    // rebuild pendingRanges from the complete information of what is going on, when
    // additional changes are made mid-operation.
    //
    // Finally, note that recording the tokens of joining nodes in bootstrapTokens also
    // means we can detect and reject the addition of multiple nodes at the same token
    // before one becomes part of the ring.
    private final BiMultiValMap<Token, InetAddress> bootstrapTokens = new BiMultiValMap<Token, InetAddress>();
    // (don't need to record Token here since it's still part of tokenToEndpointMap until it's done leaving)
    private final Set<InetAddress> leavingEndpoints = new HashSet<InetAddress>();
    // this is a cache of the calculation from {tokenToEndpointMap, bootstrapTokens, leavingEndpoints}
    private final ConcurrentMap<String, Multimap<Range<Token>, InetAddress>> pendingRanges = new ConcurrentHashMap<String, Multimap<Range<Token>, InetAddress>>();

    // nodes which are migrating to the new tokens in the ring
    private final Set<Pair<Token, InetAddress>> _moving_endpoints = new HashSet<Pair<Token, InetAddress>>();

    /* Use this lock for manipulating the token map */
    private final ReadWriteLock lock = new ReentrantReadWriteLock(true);
    private volatile ArrayList<Token> sortedTokens;

    private final Topology topology;

    private static final Comparator<InetAddress> inetaddressCmp = new Comparator<InetAddress>()
    {
        public int compare(InetAddress o1, InetAddress o2)
        {
            return ByteBuffer.wrap(o1.getAddress()).compareTo(ByteBuffer.wrap(o2.getAddress()));
        }
    };

    // signals replication strategies that nodes have joined or left the ring and they need to recompute ownership
    private volatile long ringVersion = 0;

    public TokenMetadata()
    {
        this(SortedBiMultiValMap.<Token, InetAddress>create(null, inetaddressCmp),
             HashBiMap.<InetAddress, UUID>create(),
             new Topology());
    }

    private TokenMetadata(BiMultiValMap<Token, InetAddress> tokenToEndpointMap, BiMap<InetAddress, UUID> endpointsMap, Topology topology)
    {
        this.tokenToEndpointMap = tokenToEndpointMap;
        this.topology = topology;
        _endpoint_to_host_id_map = endpointsMap;
        sortedTokens = sortTokens();
    }

    private ArrayList<Token> sortTokens()
    {
        return new ArrayList<Token>(tokenToEndpointMap.keySet());
    }

    /** @return the number of nodes bootstrapping into source's primary range */
    public int pendingRangeChanges(InetAddress source)
    {
        int n = 0;
        Collection<Range<Token>> sourceRanges = getPrimaryRangesFor(getTokens(source));
        lock.readLock().lock();
        try
        {
            for (Token token : _bootstrap_tokens.keySet())
                for (Range<Token> range : sourceRanges)
                    if (range.contains(token))
                        n++;
        }
        finally
        {
            lock.readLock().unlock();
        }
        return n;
    }

    /**
     * Update token map with a single token/endpoint pair in normal state.
     */
    public void updateNormalToken(Token token, InetAddress endpoint)
    {
        updateNormalTokens(Collections.singleton(token), endpoint);
    }

    public void updateNormalTokens(Collection<Token> tokens, InetAddress endpoint)
    {
        Multimap<InetAddress, Token> endpointTokens = HashMultimap.create();
        for (Token token : tokens)
            endpointTokens.put(endpoint, token);
        updateNormalTokens(endpointTokens);
    }

    /**
     * Update token map with a set of token/endpoint pairs in normal state.
     *
     * Prefer this whenever there are multiple pairs to update, as each update (whether a single or multiple)
     * is expensive (CASSANDRA-3831).
     *
     * @param endpointTokens
     */
    public void updateNormalTokens(Multimap<InetAddress, Token> endpointTokens)
    {
        if (endpointTokens.isEmpty())
            return;

        lock.writeLock().lock();
        try
        {
            boolean shouldSortTokens = false;
            for (InetAddress endpoint : endpointTokens.keySet())
            {
                Collection<Token> tokens = endpointTokens.get(endpoint);

                assert tokens != null && !tokens.isEmpty();

                _bootstrap_tokens.removeValue(endpoint);
                tokenToEndpointMap.removeValue(endpoint);
                topology.addEndpoint(endpoint);
                _leaving_endpoints.remove(endpoint);
                removeFromMoving(endpoint); // also removing this endpoint from moving

                for (Token token : tokens)
                {
                    InetAddress prev = tokenToEndpointMap.put(token, endpoint);
                    if (!endpoint.equals(prev))
                    {
                        if (prev != null)
                            logger.warn("Token {} changing ownership from {} to {}", token, prev, endpoint);
                        shouldSortTokens = true;
                    }
                }
            }

            if (shouldSortTokens)
                sortedTokens = sortTokens();
        }
        finally
        {
            lock.writeLock().unlock();
        }
    }
#endif

    /**
     * Store an end-point to host ID mapping.  Each ID must be unique, and
     * cannot be changed after the fact.
     *
     * @param hostId
     * @param endpoint
     */
    void update_host_id(const UUID& host_id, inet_address endpoint);

    /** Return the unique host ID for an end-point. */
    UUID get_host_id(inet_address endpoint);

    /** Return the end-point for a unique host ID */
    inet_address get_endpoint_for_host_id(UUID host_id);

    /** @return a copy of the endpoint-to-id map for read-only operations */
    const std::unordered_map<inet_address, utils::UUID>& get_endpoint_to_host_id_map_for_reading() const;

    void add_bootstrap_token(token t, inet_address endpoint);

    void add_bootstrap_tokens(std::unordered_set<token> tokens, inet_address endpoint);

    void remove_bootstrap_tokens(std::unordered_set<token> tokens);
#if 0

    public void addLeavingEndpoint(InetAddress endpoint)
    {
        assert endpoint != null;

        lock.writeLock().lock();
        try
        {
            _leaving_endpoints.add(endpoint);
        }
        finally
        {
            lock.writeLock().unlock();
        }
    }

    /**
     * Add a new moving endpoint
     * @param token token which is node moving to
     * @param endpoint address of the moving node
     */
    public void addMovingEndpoint(Token token, InetAddress endpoint)
    {
        assert endpoint != null;

        lock.writeLock().lock();

        try
        {
            _moving_endpoints.add(Pair.create(token, endpoint));
        }
        finally
        {
            lock.writeLock().unlock();
        }
    }

    public void removeEndpoint(InetAddress endpoint)
    {
        assert endpoint != null;

        lock.writeLock().lock();
        try
        {
            _bootstrap_tokens.removeValue(endpoint);
            tokenToEndpointMap.removeValue(endpoint);
            topology.removeEndpoint(endpoint);
            _leaving_endpoints.remove(endpoint);
            _endpoint_to_host_id_map.remove(endpoint);
            sortedTokens = sortTokens();
            invalidateCachedRings();
        }
        finally
        {
            lock.writeLock().unlock();
        }
    }

    /**
     * Remove pair of token/address from moving endpoints
     * @param endpoint address of the moving node
     */
    public void removeFromMoving(InetAddress endpoint)
    {
        assert endpoint != null;

        lock.writeLock().lock();
        try
        {
            for (Pair<Token, InetAddress> pair : _moving_endpoints)
            {
                if (pair.right.equals(endpoint))
                {
                    _moving_endpoints.remove(pair);
                    break;
                }
            }

            invalidateCachedRings();
        }
        finally
        {
            lock.writeLock().unlock();
        }
    }

    public Collection<Token> getTokens(InetAddress endpoint)
    {
        assert endpoint != null;
        assert isMember(endpoint); // don't want to return nulls

        lock.readLock().lock();
        try
        {
            return new ArrayList<Token>(tokenToEndpointMap.inverse().get(endpoint));
        }
        finally
        {
            lock.readLock().unlock();
        }
    }

    @Deprecated
    public Token getToken(InetAddress endpoint)
    {
        return getTokens(endpoint).iterator().next();
    }

#endif

    bool is_member(inet_address endpoint);

    bool is_leaving(inet_address endpoint);

    bool is_moving(inet_address endpoint) {
        for (auto x : _moving_endpoints) {
            if (x.second == endpoint) {
                return true;
            }
        }
        return false;
    }
#if 0
    private final AtomicReference<TokenMetadata> cachedTokenMap = new AtomicReference<TokenMetadata>();

    /**
     * Create a copy of TokenMetadata with only tokenToEndpointMap. That is, pending ranges,
     * bootstrap tokens and leaving endpoints are not included in the copy.
     */
    public TokenMetadata cloneOnlyTokenMap()
    {
        lock.readLock().lock();
        try
        {
            return new TokenMetadata(SortedBiMultiValMap.<Token, InetAddress>create(tokenToEndpointMap, null, inetaddressCmp),
                                     HashBiMap.create(_endpoint_to_host_id_map),
                                     new Topology(topology));
        }
        finally
        {
            lock.readLock().unlock();
        }
    }

    /**
     * Return a cached TokenMetadata with only tokenToEndpointMap, i.e., the same as cloneOnlyTokenMap but
     * uses a cached copy that is invalided when the ring changes, so in the common case
     * no extra locking is required.
     *
     * Callers must *NOT* mutate the returned metadata object.
     */
    public TokenMetadata cachedOnlyTokenMap()
    {
        TokenMetadata tm = cachedTokenMap.get();
        if (tm != null)
            return tm;

        // synchronize to prevent thundering herd (CASSANDRA-6345)
        synchronized (this)
        {
            if ((tm = cachedTokenMap.get()) != null)
                return tm;

            tm = cloneOnlyTokenMap();
            cachedTokenMap.set(tm);
            return tm;
        }
    }

    /**
     * Create a copy of TokenMetadata with tokenToEndpointMap reflecting situation after all
     * current leave operations have finished.
     *
     * @return new token metadata
     */
    public TokenMetadata cloneAfterAllLeft()
    {
        lock.readLock().lock();
        try
        {
            TokenMetadata allLeftMetadata = cloneOnlyTokenMap();

            for (InetAddress endpoint : _leaving_endpoints)
                allLeftMetadata.removeEndpoint(endpoint);

            return allLeftMetadata;
        }
        finally
        {
            lock.readLock().unlock();
        }
    }

    /**
     * Create a copy of TokenMetadata with tokenToEndpointMap reflecting situation after all
     * current leave, and move operations have finished.
     *
     * @return new token metadata
     */
    public TokenMetadata cloneAfterAllSettled()
    {
        lock.readLock().lock();

        try
        {
            TokenMetadata metadata = cloneOnlyTokenMap();

            for (InetAddress endpoint : _leaving_endpoints)
                metadata.removeEndpoint(endpoint);


            for (Pair<Token, InetAddress> pair : _moving_endpoints)
                metadata.updateNormalToken(pair.left, pair.right);

            return metadata;
        }
        finally
        {
            lock.readLock().unlock();
        }
    }

    public InetAddress getEndpoint(Token token)
    {
        lock.readLock().lock();
        try
        {
            return tokenToEndpointMap.get(token);
        }
        finally
        {
            lock.readLock().unlock();
        }
    }

    public Collection<Range<Token>> getPrimaryRangesFor(Collection<Token> tokens)
    {
        Collection<Range<Token>> ranges = new ArrayList<Range<Token>>(tokens.size());
        for (Token right : tokens)
            ranges.add(new Range<Token>(getPredecessor(right), right));
        return ranges;
    }

    @Deprecated
    public Range<Token> getPrimaryRangeFor(Token right)
    {
        return getPrimaryRangesFor(Arrays.asList(right)).iterator().next();
    }

    public ArrayList<Token> sortedTokens()
    {
        return sortedTokens;
    }

    private Multimap<Range<Token>, InetAddress> getPendingRangesMM(String keyspaceName)
    {
        Multimap<Range<Token>, InetAddress> map = pendingRanges.get(keyspaceName);
        if (map == null)
        {
            map = HashMultimap.create();
            Multimap<Range<Token>, InetAddress> priorMap = pendingRanges.putIfAbsent(keyspaceName, map);
            if (priorMap != null)
                map = priorMap;
        }
        return map;
    }

    /** a mutable map may be returned but caller should not modify it */
    public Map<Range<Token>, Collection<InetAddress>> getPendingRanges(String keyspaceName)
    {
        return getPendingRangesMM(keyspaceName).asMap();
    }

    public List<Range<Token>> getPendingRanges(String keyspaceName, InetAddress endpoint)
    {
        List<Range<Token>> ranges = new ArrayList<Range<Token>>();
        for (Map.Entry<Range<Token>, InetAddress> entry : getPendingRangesMM(keyspaceName).entries())
        {
            if (entry.getValue().equals(endpoint))
            {
                ranges.add(entry.getKey());
            }
        }
        return ranges;
    }

     /**
     * Calculate pending ranges according to bootsrapping and leaving nodes. Reasoning is:
     *
     * (1) When in doubt, it is better to write too much to a node than too little. That is, if
     * there are multiple nodes moving, calculate the biggest ranges a node could have. Cleaning
     * up unneeded data afterwards is better than missing writes during movement.
     * (2) When a node leaves, ranges for other nodes can only grow (a node might get additional
     * ranges, but it will not lose any of its current ranges as a result of a leave). Therefore
     * we will first remove _all_ leaving tokens for the sake of calculation and then check what
     * ranges would go where if all nodes are to leave. This way we get the biggest possible
     * ranges with regard current leave operations, covering all subsets of possible final range
     * values.
     * (3) When a node bootstraps, ranges of other nodes can only get smaller. Without doing
     * complex calculations to see if multiple bootstraps overlap, we simply base calculations
     * on the same token ring used before (reflecting situation after all leave operations have
     * completed). Bootstrapping nodes will be added and removed one by one to that metadata and
     * checked what their ranges would be. This will give us the biggest possible ranges the
     * node could have. It might be that other bootstraps make our actual final ranges smaller,
     * but it does not matter as we can clean up the data afterwards.
     *
     * NOTE: This is heavy and ineffective operation. This will be done only once when a node
     * changes state in the cluster, so it should be manageable.
     */
    public void calculatePendingRanges(AbstractReplicationStrategy strategy, String keyspaceName)
    {
        lock.readLock().lock();
        try
        {
            Multimap<Range<Token>, InetAddress> newPendingRanges = HashMultimap.create();

            if (_bootstrap_tokens.isEmpty() && _leaving_endpoints.isEmpty() && _moving_endpoints.isEmpty())
            {
                if (logger.isDebugEnabled())
                    logger.debug("No bootstrapping, leaving or moving nodes -> empty pending ranges for {}", keyspaceName);

                pendingRanges.put(keyspaceName, newPendingRanges);
                return;
            }

            Multimap<InetAddress, Range<Token>> addressRanges = strategy.getAddressRanges();

            // Copy of metadata reflecting the situation after all leave operations are finished.
            TokenMetadata allLeftMetadata = cloneAfterAllLeft();

            // get all ranges that will be affected by leaving nodes
            Set<Range<Token>> affectedRanges = new HashSet<Range<Token>>();
            for (InetAddress endpoint : _leaving_endpoints)
                affectedRanges.addAll(addressRanges.get(endpoint));

            // for each of those ranges, find what new nodes will be responsible for the range when
            // all leaving nodes are gone.
            TokenMetadata metadata = cloneOnlyTokenMap(); // don't do this in the loop! #7758
            for (Range<Token> range : affectedRanges)
            {
                Set<InetAddress> currentEndpoints = ImmutableSet.copyOf(strategy.calculateNaturalEndpoints(range.right, metadata));
                Set<InetAddress> newEndpoints = ImmutableSet.copyOf(strategy.calculateNaturalEndpoints(range.right, allLeftMetadata));
                newPendingRanges.putAll(range, Sets.difference(newEndpoints, currentEndpoints));
            }

            // At this stage newPendingRanges has been updated according to leave operations. We can
            // now continue the calculation by checking bootstrapping nodes.

            // For each of the bootstrapping nodes, simply add and remove them one by one to
            // allLeftMetadata and check in between what their ranges would be.
            Multimap<InetAddress, Token> bootstrapAddresses = _bootstrap_tokens.inverse();
            for (InetAddress endpoint : bootstrapAddresses.keySet())
            {
                Collection<Token> tokens = bootstrapAddresses.get(endpoint);

                allLeftMetadata.updateNormalTokens(tokens, endpoint);
                for (Range<Token> range : strategy.getAddressRanges(allLeftMetadata).get(endpoint))
                    newPendingRanges.put(range, endpoint);
                allLeftMetadata.removeEndpoint(endpoint);
            }

            // At this stage newPendingRanges has been updated according to leaving and bootstrapping nodes.
            // We can now finish the calculation by checking moving nodes.

            // For each of the moving nodes, we do the same thing we did for bootstrapping:
            // simply add and remove them one by one to allLeftMetadata and check in between what their ranges would be.
            for (Pair<Token, InetAddress> moving : _moving_endpoints)
            {
                InetAddress endpoint = moving.right; // address of the moving node

                //  moving.left is a new token of the endpoint
                allLeftMetadata.updateNormalToken(moving.left, endpoint);

                for (Range<Token> range : strategy.getAddressRanges(allLeftMetadata).get(endpoint))
                {
                    newPendingRanges.put(range, endpoint);
                }

                allLeftMetadata.removeEndpoint(endpoint);
            }

            pendingRanges.put(keyspaceName, newPendingRanges);

            if (logger.isDebugEnabled())
                logger.debug("Pending ranges:\n{}", (pendingRanges.isEmpty() ? "<empty>" : printPendingRanges()));
        }
        finally
        {
            lock.readLock().unlock();
        }
    }

    public Token getPredecessor(Token token)
    {
        List tokens = sortedTokens();
        int index = Collections.binarySearch(tokens, token);
        assert index >= 0 : token + " not found in " + StringUtils.join(tokenToEndpointMap.keySet(), ", ");
        return (Token) (index == 0 ? tokens.get(tokens.size() - 1) : tokens.get(index - 1));
    }

    public Token getSuccessor(Token token)
    {
        List tokens = sortedTokens();
        int index = Collections.binarySearch(tokens, token);
        assert index >= 0 : token + " not found in " + StringUtils.join(tokenToEndpointMap.keySet(), ", ");
        return (Token) ((index == (tokens.size() - 1)) ? tokens.get(0) : tokens.get(index + 1));
    }

    /** @return a copy of the bootstrapping tokens map */
    public BiMultiValMap<Token, InetAddress> getBootstrapTokens()
    {
        lock.readLock().lock();
        try
        {
            return new BiMultiValMap<Token, InetAddress>(_bootstrap_tokens);
        }
        finally
        {
            lock.readLock().unlock();
        }
    }

    public Set<InetAddress> getAllEndpoints()
    {
        lock.readLock().lock();
        try
        {
            return ImmutableSet.copyOf(_endpoint_to_host_id_map.keySet());
        }
        finally
        {
            lock.readLock().unlock();
        }
    }

    /** caller should not modify _leaving_endpoints */
    public Set<InetAddress> getLeavingEndpoints()
    {
        lock.readLock().lock();
        try
        {
            return ImmutableSet.copyOf(_leaving_endpoints);
        }
        finally
        {
            lock.readLock().unlock();
        }
    }

    /**
     * Endpoints which are migrating to the new tokens
     * @return set of addresses of moving endpoints
     */
    public Set<Pair<Token, InetAddress>> getMovingEndpoints()
    {
        lock.readLock().lock();
        try
        {
            return ImmutableSet.copyOf(_moving_endpoints);
        }
        finally
        {
            lock.readLock().unlock();
        }
    }

    public static int firstTokenIndex(final ArrayList ring, Token start, boolean insertMin)
    {
        assert ring.size() > 0;
        // insert the minimum token (at index == -1) if we were asked to include it and it isn't a member of the ring
        int i = Collections.binarySearch(ring, start);
        if (i < 0)
        {
            i = (i + 1) * (-1);
            if (i >= ring.size())
                i = insertMin ? -1 : 0;
        }
        return i;
    }

    public static Token firstToken(final ArrayList<Token> ring, Token start)
    {
        return ring.get(firstTokenIndex(ring, start, false));
    }

    /**
     * iterator over the Tokens in the given ring, starting with the token for the node owning start
     * (which does not have to be a Token in the ring)
     * @param includeMin True if the minimum token should be returned in the ring even if it has no owner.
     */
    public static Iterator<Token> ringIterator(final ArrayList<Token> ring, Token start, boolean includeMin)
    {
        if (ring.isEmpty())
            return includeMin ? Iterators.singletonIterator(StorageService.getPartitioner().getMinimumToken())
                              : Iterators.<Token>emptyIterator();

        final boolean insertMin = includeMin && !ring.get(0).isMinimum();
        final int startIndex = firstTokenIndex(ring, start, insertMin);
        return new AbstractIterator<Token>()
        {
            int j = startIndex;
            protected Token computeNext()
            {
                if (j < -1)
                    return endOfData();
                try
                {
                    // return minimum for index == -1
                    if (j == -1)
                        return StorageService.getPartitioner().getMinimumToken();
                    // return ring token for other indexes
                    return ring.get(j);
                }
                finally
                {
                    j++;
                    if (j == ring.size())
                        j = insertMin ? -1 : 0;
                    if (j == startIndex)
                        // end iteration
                        j = -2;
                }
            }
        };
    }

    /** used by tests */
    public void clearUnsafe()
    {
        lock.writeLock().lock();
        try
        {
            tokenToEndpointMap.clear();
            _endpoint_to_host_id_map.clear();
            _bootstrap_tokens.clear();
            _leaving_endpoints.clear();
            pendingRanges.clear();
            _moving_endpoints.clear();
            sortedTokens.clear();
            topology.clear();
            invalidateCachedRings();
        }
        finally
        {
            lock.writeLock().unlock();
        }
    }

    public String toString()
    {
        StringBuilder sb = new StringBuilder();
        lock.readLock().lock();
        try
        {
            Set<InetAddress> eps = tokenToEndpointMap.inverse().keySet();

            if (!eps.isEmpty())
            {
                sb.append("Normal Tokens:");
                sb.append(System.getProperty("line.separator"));
                for (InetAddress ep : eps)
                {
                    sb.append(ep);
                    sb.append(":");
                    sb.append(tokenToEndpointMap.inverse().get(ep));
                    sb.append(System.getProperty("line.separator"));
                }
            }

            if (!_bootstrap_tokens.isEmpty())
            {
                sb.append("Bootstrapping Tokens:" );
                sb.append(System.getProperty("line.separator"));
                for (Map.Entry<Token, InetAddress> entry : _bootstrap_tokens.entrySet())
                {
                    sb.append(entry.getValue()).append(":").append(entry.getKey());
                    sb.append(System.getProperty("line.separator"));
                }
            }

            if (!_leaving_endpoints.isEmpty())
            {
                sb.append("Leaving Endpoints:");
                sb.append(System.getProperty("line.separator"));
                for (InetAddress ep : _leaving_endpoints)
                {
                    sb.append(ep);
                    sb.append(System.getProperty("line.separator"));
                }
            }

            if (!pendingRanges.isEmpty())
            {
                sb.append("Pending Ranges:");
                sb.append(System.getProperty("line.separator"));
                sb.append(printPendingRanges());
            }
        }
        finally
        {
            lock.readLock().unlock();
        }

        return sb.toString();
    }

    private String printPendingRanges()
    {
        StringBuilder sb = new StringBuilder();

        for (Map.Entry<String, Multimap<Range<Token>, InetAddress>> entry : pendingRanges.entrySet())
        {
            for (Map.Entry<Range<Token>, InetAddress> rmap : entry.getValue().entries())
            {
                sb.append(rmap.getValue()).append(":").append(rmap.getKey());
                sb.append(System.getProperty("line.separator"));
            }
        }

        return sb.toString();
    }
#endif
    std::vector<gms::inet_address> pending_endpoints_for(const token& token, const keyspace& ks)
    {
        // FIXME: implement it
        return std::vector<gms::inet_address>();
#if 0
        Map<Range<Token>, Collection<InetAddress>> ranges = getPendingRanges(keyspaceName);
        if (ranges.isEmpty())
            return Collections.emptyList();

        Set<InetAddress> endpoints = new HashSet<InetAddress>();
        for (Map.Entry<Range<Token>, Collection<InetAddress>> entry : ranges.entrySet())
        {
            if (entry.getKey().contains(token))
                endpoints.addAll(entry.getValue());
        }

        return endpoints;
#endif
    }
#if 0
    /**
     * @deprecated retained for benefit of old tests
     */
    public Collection<InetAddress> getWriteEndpoints(Token token, String keyspaceName, Collection<InetAddress> naturalEndpoints)
    {
        return ImmutableList.copyOf(Iterables.concat(naturalEndpoints, pendingEndpointsFor(token, keyspaceName)));
    }

    /** @return an endpoint to token multimap representation of tokenToEndpointMap (a copy) */
    public Multimap<InetAddress, Token> getEndpointToTokenMapForReading()
    {
        lock.readLock().lock();
        try
        {
            Multimap<InetAddress, Token> cloned = HashMultimap.create();
            for (Map.Entry<Token, InetAddress> entry : tokenToEndpointMap.entrySet())
                cloned.put(entry.getValue(), entry.getKey());
            return cloned;
        }
        finally
        {
            lock.readLock().unlock();
        }
    }

    /**
     * @return a (stable copy, won't be modified) Token to Endpoint map for all the normal and bootstrapping nodes
     *         in the cluster.
     */
    public Map<Token, InetAddress> getNormalAndBootstrappingTokenToEndpointMap()
    {
        lock.readLock().lock();
        try
        {
            Map<Token, InetAddress> map = new HashMap<Token, InetAddress>(tokenToEndpointMap.size() + _bootstrap_tokens.size());
            map.putAll(tokenToEndpointMap);
            map.putAll(_bootstrap_tokens);
            return map;
        }
        finally
        {
            lock.readLock().unlock();
        }
    }

    /**
     * @return the Topology map of nodes to DCs + Racks
     *
     * This is only allowed when a copy has been made of TokenMetadata, to avoid concurrent modifications
     * when Topology methods are subsequently used by the caller.
     */
    public Topology getTopology()
    {
        assert this != StorageService.instance.getTokenMetadata();
        return topology;
    }

    public long getRingVersion()
    {
        return ringVersion;
    }

    public void invalidateCachedRings()
    {
        ringVersion++;
        cachedTokenMap.set(null);
    }

    /**
     * Tracks the assignment of racks and endpoints in each datacenter for all the "normal" endpoints
     * in this TokenMetadata. This allows faster calculation of endpoints in NetworkTopologyStrategy.
     */
    public static class Topology
    {
        /** multi-map of DC to endpoints in that DC */
        private final Multimap<String, InetAddress> dcEndpoints;
        /** map of DC to multi-map of rack to endpoints in that rack */
        private final Map<String, Multimap<String, InetAddress>> dcRacks;
        /** reverse-lookup map for endpoint to current known dc/rack assignment */
        private final Map<InetAddress, Pair<String, String>> currentLocations;

        protected Topology()
        {
            dcEndpoints = HashMultimap.create();
            dcRacks = new HashMap<String, Multimap<String, InetAddress>>();
            currentLocations = new HashMap<InetAddress, Pair<String, String>>();
        }

        protected void clear()
        {
            dcEndpoints.clear();
            dcRacks.clear();
            currentLocations.clear();
        }

        /**
         * construct deep-copy of other
         */
        protected Topology(Topology other)
        {
            dcEndpoints = HashMultimap.create(other.dcEndpoints);
            dcRacks = new HashMap<String, Multimap<String, InetAddress>>();
            for (String dc : other.dcRacks.keySet())
                dcRacks.put(dc, HashMultimap.create(other.dcRacks.get(dc)));
            currentLocations = new HashMap<InetAddress, Pair<String, String>>(other.currentLocations);
        }

        /**
         * Stores current DC/rack assignment for ep
         */
        protected void addEndpoint(InetAddress ep)
        {
            IEndpointSnitch snitch = DatabaseDescriptor.getEndpointSnitch();
            String dc = snitch.getDatacenter(ep);
            String rack = snitch.getRack(ep);
            Pair<String, String> current = currentLocations.get(ep);
            if (current != null)
            {
                if (current.left.equals(dc) && current.right.equals(rack))
                    return;
                dcRacks.get(current.left).remove(current.right, ep);
                dcEndpoints.remove(current.left, ep);
            }

            dcEndpoints.put(dc, ep);

            if (!dcRacks.containsKey(dc))
                dcRacks.put(dc, HashMultimap.<String, InetAddress>create());
            dcRacks.get(dc).put(rack, ep);

            currentLocations.put(ep, Pair.create(dc, rack));
        }

        /**
         * Removes current DC/rack assignment for ep
         */
        protected void removeEndpoint(InetAddress ep)
        {
            if (!currentLocations.containsKey(ep))
                return;
            Pair<String, String> current = currentLocations.remove(ep);
            dcEndpoints.remove(current.left, ep);
            dcRacks.get(current.left).remove(current.right, ep);
        }

        /**
         * @return multi-map of DC to endpoints in that DC
         */
        public Multimap<String, InetAddress> getDatacenterEndpoints()
        {
            return dcEndpoints;
        }

        /**
         * @return map of DC to multi-map of rack to endpoints in that rack
         */
        public Map<String, Multimap<String, InetAddress>> getDatacenterRacks()
        {
            return dcRacks;
        }
    }
#endif
    long get_ring_version() const {
        return _ring_version;
    }

    void invalidate_cached_rings() {
        ++_ring_version;
        //cachedTokenMap.set(null);
    }
};

}<|MERGE_RESOLUTION|>--- conflicted
+++ resolved
@@ -185,7 +185,6 @@
         return _token_to_endpoint_map;
     }
 
-<<<<<<< HEAD
     const std::unordered_set<inet_address>& get_leaving_endpoints() const {
         return _leaving_endpoints;
     }
@@ -196,7 +195,7 @@
     const std::unordered_map<token, inet_address>& get_bootstrap_tokens() const {
         return _bootstrap_tokens;
     }
-=======
+
     tokens_iterator tokens_end() {
         return tokens_iterator(sorted_tokens().end(), sorted_tokens().size());
     }
@@ -219,7 +218,6 @@
         return _topology;
     }
 
->>>>>>> d1d8cae9
     void debug_show();
 #if 0
     private static final Logger logger = LoggerFactory.getLogger(TokenMetadata.class);
